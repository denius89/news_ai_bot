import logging
from flask import Flask

<<<<<<< HEAD
from config.constants import VERSION
=======
from config.constants import VERSION  # ✅ правильный импорт
>>>>>>> 596c37c5
from routes.news_routes import news_bp
from utils.logging_setup import setup_logging

# --- ЛОГИРОВАНИЕ ---
setup_logging()
logger = logging.getLogger("news_ai_bot")

app = Flask(__name__)
<<<<<<< HEAD
app.config["VERSION"] = VERSION
=======
app.config["VERSION"] = VERSION  # ✅ берём из constants.py
>>>>>>> 596c37c5


# 🔥 Фильтр для отображения иконок важности
def importance_icon(value: float) -> str:
    if value is None:
        return "❔"
    if value >= 0.8:
        return "🔥"
    elif value >= 0.5:
        return "⚡"
    else:
        return "💤"


# Регистрируем фильтр в Jinja
app.jinja_env.filters["importance_icon"] = importance_icon

# Регистрируем маршруты
app.register_blueprint(news_bp)


# --- Точка входа ---
if __name__ == "__main__":
    from database.db_models import get_latest_news

    logger.info("🚀 Webapp запущен (порт 5000)")

    # Debug: последние новости
    print("🔎 Debug: последние новости из БД")
    try:
        latest = get_latest_news(limit=5)
        for n in latest:
            print(f"- {n['title'][:50]}...")
            print(f"  credibility={n.get('credibility')}, importance={n.get('importance')}")
    except Exception as e:
        print(f"⚠️ Ошибка при debug-загрузке новостей: {e}")

    app.run(host="127.0.0.1", port=8001, debug=True)<|MERGE_RESOLUTION|>--- conflicted
+++ resolved
@@ -1,11 +1,9 @@
 import logging
 from flask import Flask
 
-<<<<<<< HEAD
+
 from config.constants import VERSION
-=======
-from config.constants import VERSION  # ✅ правильный импорт
->>>>>>> 596c37c5
+
 from routes.news_routes import news_bp
 from utils.logging_setup import setup_logging
 
@@ -14,11 +12,9 @@
 logger = logging.getLogger("news_ai_bot")
 
 app = Flask(__name__)
-<<<<<<< HEAD
+
 app.config["VERSION"] = VERSION
-=======
-app.config["VERSION"] = VERSION  # ✅ берём из constants.py
->>>>>>> 596c37c5
+
 
 
 # 🔥 Фильтр для отображения иконок важности
