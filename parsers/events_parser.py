import hashlib
import logging
from datetime import datetime, timedelta, timezone
from typing import Optional

import requests
from bs4 import BeautifulSoup

from utils.clean_text import extract_text as clean_text

BASE_URL = "https://www.investing.com/economic-calendar/"
HEADERS = {"User-Agent": "Mozilla/5.0", "Accept-Language": "en-US,en;q=0.9"}

logger = logging.getLogger("parsers.events")


# --- Importance → Priority ---
IMPORTANCE_TO_PRIORITY = {
    1: "low",
    2: "medium",
    3: "high",
}


def parse_importance(cell) -> tuple[int, str]:
    """
    Определяем важность по количеству звёзд (1–3).
    Возвращает кортеж: (importance, priority).
    """
    if not cell:
        return 1, "low"

    stars = cell.find_all("i", class_="icon-gray-full-bullish")
    count = len(stars)
    importance = min(max(count, 1), 3)
    return importance, IMPORTANCE_TO_PRIORITY[importance]

<<<<<<< HEAD

def make_event_id(event_time: str, title: str, country: str) -> str:
    """
    Строим уникальный event_id из времени, названия и страны.
    """
    raw = f"{event_time}|{title}|{country}"
    return hashlib.sha256(raw.encode()).hexdigest()


def normalize_datetime(day: datetime.date, time_str: Optional[str]):
    """
    Преобразует время события в UTC datetime.
    Если время отсутствует/«all day»/«tentative»/«N/A» → возвращаем начало дня.
    """
    if not time_str or time_str.lower() in ("all day", "tentative", "n/a"):
=======
def make_event_id(date_str: str, title: str, country: str) -> str:
    raw = f"{date_str}|{title}|{country}"
    return hashlib.sha256(raw.encode()).hexdigest()


def normalize_datetime(day: datetime.date, time_str: str | None):
    """Преобразует время события в UTC datetime."""
    if not time_str or time_str.lower() in ("all day", "tentative"):
>>>>>>> 596c37c5
        return datetime.combine(day, datetime.min.time()).replace(tzinfo=timezone.utc)

    try:
        dt_local = datetime.strptime(time_str.strip(), "%H:%M")
        dt = datetime.combine(day, dt_local.time()).replace(tzinfo=timezone.utc)
        return dt
    except Exception:
        logger.warning(f"⚠️ Не удалось распарсить время: {time_str}")
        return datetime.combine(day, datetime.min.time()).replace(tzinfo=timezone.utc)


def fetch_investing_events(limit_days: int = 2):
    """
    Парсинг экономического календаря Investing.com.
    Забираем события за сегодня + limit_days.
    Возвращает список словарей событий.
    """
    results = []
    today = datetime.utcnow().date()

    for d in range(limit_days):
        day = today + timedelta(days=d)
        url = f"{BASE_URL}?date={day.strftime('%Y-%m-%d')}"
        logger.info(f"🔄 [Investing] Загружаем {url}")

        try:
            resp = requests.get(url, headers=HEADERS, timeout=20)
            if resp.status_code != 200:
                logger.warning(f"⚠️ [Investing] Ошибка {resp.status_code} для {url}")
                continue

            soup = BeautifulSoup(resp.text, "html.parser")
            table = soup.find("table", {"id": "economicCalendarData"})
            if not table:
                logger.warning(f"⚠️ [Investing] Таблица не найдена на {url}")
                continue

            events_before = len(results)
            for row in table.find_all("tr", class_="js-event-item"):
                try:
                    time_cell = row.find("td", class_="time")
                    country_cell = row.find("td", class_="flagCur")
                    country_span = country_cell.find("span") if country_cell else None
                    event_cell = row.find("td", class_="event")
                    importance_cell = row.find("td", class_="sentiment")

                    title = clean_text(event_cell)
                    country = clean_text(country_span)
                    time_str = clean_text(time_cell)

                    importance, priority = parse_importance(importance_cell)
                    dt = normalize_datetime(day, time_str)

                    event_id = make_event_id(dt.isoformat(), title or "", country or "")

                    results.append(
                        {
                            "event_id": event_id,
                            "title": title,
                            "country": country,
                            "datetime": dt.isoformat(),
                            "importance": importance,
                            "priority": priority,
                            "fact": clean_text(row.find("td", class_="actual")),
                            "forecast": clean_text(row.find("td", class_="forecast")),
                            "previous": clean_text(row.find("td", class_="previous")),
                            "source": "investing",
                            "category": "macro",
                        }
                    )
                except Exception as e:
<<<<<<< HEAD
                    logger.error(f"❌ [Investing] Ошибка парсинга строки: {e}", exc_info=True)
=======
                    logger.error(f"❌ [Investing] Ошибка парсинга строки: {e}")
>>>>>>> 596c37c5

            added = len(results) - events_before
            if added > 0:
                logger.info(f"✅ [Investing] {day}: добавлено {added} событий")
            else:
                logger.warning(f"⚠️ [Investing] {day}: событий не найдено")

        except Exception as e:
<<<<<<< HEAD
            logger.error(f"❌ [Investing] Ошибка загрузки {url}: {e}", exc_info=True)
=======
            logger.error(f"❌ [Investing] Ошибка загрузки {url}: {e}")
>>>>>>> 596c37c5

    return results<|MERGE_RESOLUTION|>--- conflicted
+++ resolved
@@ -35,7 +35,6 @@
     importance = min(max(count, 1), 3)
     return importance, IMPORTANCE_TO_PRIORITY[importance]
 
-<<<<<<< HEAD
 
 def make_event_id(event_time: str, title: str, country: str) -> str:
     """
@@ -51,7 +50,7 @@
     Если время отсутствует/«all day»/«tentative»/«N/A» → возвращаем начало дня.
     """
     if not time_str or time_str.lower() in ("all day", "tentative", "n/a"):
-=======
+      
 def make_event_id(date_str: str, title: str, country: str) -> str:
     raw = f"{date_str}|{title}|{country}"
     return hashlib.sha256(raw.encode()).hexdigest()
@@ -60,7 +59,6 @@
 def normalize_datetime(day: datetime.date, time_str: str | None):
     """Преобразует время события в UTC datetime."""
     if not time_str or time_str.lower() in ("all day", "tentative"):
->>>>>>> 596c37c5
         return datetime.combine(day, datetime.min.time()).replace(tzinfo=timezone.utc)
 
     try:
@@ -132,11 +130,8 @@
                         }
                     )
                 except Exception as e:
-<<<<<<< HEAD
                     logger.error(f"❌ [Investing] Ошибка парсинга строки: {e}", exc_info=True)
-=======
-                    logger.error(f"❌ [Investing] Ошибка парсинга строки: {e}")
->>>>>>> 596c37c5
+
 
             added = len(results) - events_before
             if added > 0:
@@ -145,10 +140,7 @@
                 logger.warning(f"⚠️ [Investing] {day}: событий не найдено")
 
         except Exception as e:
-<<<<<<< HEAD
-            logger.error(f"❌ [Investing] Ошибка загрузки {url}: {e}", exc_info=True)
-=======
-            logger.error(f"❌ [Investing] Ошибка загрузки {url}: {e}")
->>>>>>> 596c37c5
+          
+            logger.error(f"❌ [Investing] Ошибка загрузки {url}: {e}",
 
     return results