# PulseAI System Architecture

PulseAI is built as an ETL pipeline with AI analysis and output to different interfaces.

## Table of Contents

- [System Overview](#system-overview)
- [Architecture Diagram](#architecture-diagram)
- [Core Components](#core-components)
- [Data Flow](#data-flow)
- [Technology Stack](#technology-stack)
- [Database Schema](#database-schema)
- [API Design](#api-design)
- [Deployment Architecture](#deployment-architecture)
- [Subscriptions & Notifications](#subscriptions--notifications)

## System Overview

PulseAI transforms chaotic news and events streams into structured, AI-analyzed content delivered through multiple interfaces including web applications, Telegram bots, and APIs.

## Architecture Diagram

```mermaid
flowchart TD
    A["🌐 Data Sources<br/>RSS, Websites, Calendars"] --> B["⚙️ Data Parsers<br/>rss_parser, events_parser, utils"]
    B --> C["🤖 AI Analysis Modules<br/>credibility, importance, summary"]
    C --> D["🗄️ Supabase Database<br/>PostgreSQL"]
    D --> E["📰 Digest Generation<br/>Morning/Evening, AI-texts"]
    D --> F["📅 Events Calendar<br/>Macro + Crypto Events"]
    D --> G["🌐 Web Application<br/>Flask + Templates"]
    D --> H["🤖 Telegram Bot<br/>aiogram 3.x"]
    D --> I["📱 API Endpoints<br/>REST API"]
    
    J["🔧 Services Layer<br/>DigestAIService, DigestService"] --> E
    K["📊 Repositories Layer<br/>NewsRepository, EventsRepository"] --> D
    L["🎨 Utils Layer<br/>Formatters, Cleaners"] --> B
```

## Core Components

### Data Sources
- **RSS Feeds** — News from crypto, economy, world, tech categories
- **Economic Calendars** — Investing.com events parsing
- **News Websites** — Direct scraping capabilities

### Data Processing Layer
- **Parsers** — Data extraction and cleaning modules
  - `parsers/rss_parser.py` — RSS feed processing
  - `parsers/events_parser.py` — Economic events parsing
  - `utils/clean_text.py` — HTML cleaning and text normalization
- **AI Modules** — Content analysis and scoring
  - `ai_modules/credibility.py` — News credibility assessment
  - `ai_modules/importance.py` — News importance scoring
  - `digests/ai_summary.py` — AI-powered digest generation

### Data Storage
- **Supabase (PostgreSQL)** — Primary database
  - `news` table — News articles with AI scores
  - `events` table — Economic events with priorities
  - `users` table — User management (future)
  - `subscriptions` table — User preferences (future)

### Business Logic Layer
- **Services** — Core business logic
  - `services/digest_service.py` — Digest generation
  - `services/digest_ai_service.py` — AI-powered digest service
- **Repositories** — Data access layer
  - `repositories/news_repository.py` — News data operations
  - `repositories/events_repository.py` — Events data operations

### Presentation Layer
- **Web Application** — Flask-based web interface
  - Templates for news, events, and digests
  - Responsive design with mobile support
- **Telegram Bot** — aiogram 3.x based bot
  - Inline navigation and commands
  - AI digest generation by categories
- **CLI Interface** — Command-line tools
  - `main.py` — Main CLI application
  - `tools/` — Utility scripts

## Data Flow Diagram

**Поток данных:**
Telegram → Handlers → Services (DigestAIService, SubscriptionService, NotificationService) → Repositories → Supabase

```mermaid
flowchart TD
    subgraph "User Interface"
        TG["🤖 Telegram Bot<br/>aiogram 3.x"]
        WEB["🌐 Web App<br/>Flask + Templates"]
        API["📱 API Endpoints<br/>REST API"]
    end
    
    subgraph "Application Layer"
        HANDLERS["📋 Handlers<br/>routes/<br/>telegram_bot/handlers/"]
        SERVICES["🔧 Services<br/>digests/ai_service.py<br/>services/digest_service.py"]
        REPOS["📊 Repositories<br/>repositories/<br/>database/db_models.py"]
    end
    
    subgraph "Data Layer"
        DB["🗄️ Supabase<br/>PostgreSQL<br/>news, events, users"]
    end
    
    subgraph "AI Layer"
        AI_MODULES["🤖 AI Modules<br/>ai_modules/<br/>credibility, importance"]
    end
    
    subgraph "Data Sources"
        RSS["📰 RSS Feeds"]
        EVENTS["📅 Events Calendars"]
    end
    
    %% User Interface to Handlers
    TG --> HANDLERS
    WEB --> HANDLERS
    API --> HANDLERS
    
    %% Handlers to Services
    HANDLERS --> SERVICES
    
    %% Services to Repositories
    SERVICES --> REPOS
    
    %% Repositories to Database
    REPOS --> DB
    
    %% AI Modules integration
    SERVICES --> AI_MODULES
    AI_MODULES --> SERVICES
    
    %% Data Sources to Repositories
    RSS --> REPOS
    EVENTS --> REPOS
    
    %% Styling
    style TG fill:#e3f2fd
    style WEB fill:#e8f5e8
    style API fill:#fff3e0
    style HANDLERS fill:#f3e5f5
    style SERVICES fill:#fce4ec
    style REPOS fill:#e0f2f1
    style DB fill:#ffebee
    style AI_MODULES fill:#f1f8e9
    style RSS fill:#e1f5fe
    style EVENTS fill:#e1f5fe
```

### Component Descriptions

- **Handlers**: файлы в `routes/`, обработчики команд Telegram (`telegram_bot/handlers/`)
- **Services**: бизнес-логика, например `digests/ai_service.py`, `services/digest_service.py`
- **Repositories**: работа с БД (модели, `database/db_models.py`, `repositories/`)
- **Supabase**: хранение новостей, пользователей, категорий
- **AI**: модули в `ai_modules/` для оценки важности и генерации дайджестов

## AI Digest UX

### Progress Animation
- **Immediate feedback**: Instant response to user actions
- **Animated progress**: Visual steps with progress bar
- **Real-time updates**: Live progress indication during generation

### User Experience Flow
1. **User request**: `/digest_ai` or category selection
2. **Immediate response**: "⏳ Генерация дайджеста для тебя..."
3. **Progress animation**: 5 animated steps with visual progress bar
4. **Final result**: Personalized digest with action buttons
5. **Action buttons**: Subscribe to category, enable auto-digest

### Technical Implementation
- **`utils/progress_animation.py`**: Core animation system
- **`ProgressAnimation` class**: Manages animated progress display
- **Async handling**: Non-blocking animation with `asyncio.create_task`
- **Error handling**: Graceful fallback for API errors

## Growth: Subscriptions & Notifications

### User Management
- **User registration**: Automatic creation via Telegram ID
- **Profile management**: Username, locale, preferences
- **UUID-based**: Scalable user identification system

### Subscription System
- **Category subscriptions**: Users can subscribe to news categories
- **Flexible management**: Add/remove subscriptions via bot commands
- **Database integration**: Persistent subscription storage

### Notification System
- **Daily digests**: Automated morning digest delivery
- **Custom scheduling**: User-configurable notification times
- **Frequency options**: Daily, weekly, instant notifications

## Technology Stack

### Backend
- **Python 3.11+** — Main programming language
- **Flask** — Web framework
- **Supabase** — Database and authentication
- **OpenAI API** — AI analysis and content generation
- **aiogram 3.x** — Telegram bot framework

### Data Processing
- **Requests** — HTTP client for data fetching
- **Feedparser** — RSS feed parsing
- **BeautifulSoup** — HTML parsing and cleaning
- **Pydantic** — Data validation and models

### Development Tools
- **Pytest** — Testing framework
- **Black** — Code formatting
- **Flake8** — Code linting
- **Mypy** — Type checking

## Database Schema

### News Table
```sql
CREATE TABLE news (
    uid TEXT PRIMARY KEY,           -- SHA256 hash of URL+title
    title TEXT NOT NULL,            -- News headline
    link TEXT,                      -- Source URL
    published_at TIMESTAMPTZ,      -- Publication time (UTC)
    content TEXT,                   -- News content
    credibility NUMERIC,            -- AI credibility score
    importance NUMERIC,             -- AI importance score
    source TEXT,                    -- Source name
    category TEXT                   -- News category
);
```

### Events Table
```sql
CREATE TABLE events (
    id UUID PRIMARY KEY,            -- Unique identifier
    title TEXT NOT NULL,            -- Event name
    country TEXT,                   -- Country code
    currency TEXT,                  -- Currency code
    importance INTEGER,             -- Priority (1-3)
    event_time TIMESTAMPTZ,         -- Event time (UTC)
    fact TEXT,                      -- Actual value
    forecast TEXT,                  -- Forecast value
    previous TEXT,                  -- Previous value
    source TEXT                     -- Source name
);
```

## API Design

### REST Endpoints
- `GET /api/news` — Retrieve news articles
- `GET /api/events` — Retrieve events
- `POST /api/digest` — Generate digest
- `GET /api/digest/{id}` — Get specific digest

### Query Parameters
- `limit` — Number of items to return
- `category` — Filter by category
- `date_from` — Start date filter
- `date_to` — End date filter

## Deployment Architecture

### Development Environment
- Local Python virtual environment
- Supabase development database
- Local file-based logging

### Production Environment
- **Render** — Application hosting
- **Supabase** — Production database
- **GitHub Actions** — CI/CD pipeline
- **Telegram Bot** — Deployed bot instance

### Monitoring
- Application logs via Python logging
- Database monitoring via Supabase
- Error tracking and alerting
- Performance metrics collection

## Security Considerations

- API rate limiting
- Input validation and sanitization
- Secure environment variable management
- Database access controls
- HTTPS enforcement

## Scalability Considerations

- Horizontal scaling via load balancers
- Database connection pooling
- Caching strategies for frequently accessed data
- Asynchronous processing for AI operations
<<<<<<< HEAD
- CDN for static assets
=======
- CDN for web assets
>>>>>>> 52baf854

## Subscriptions & Notifications

### Overview

The subscription and notification system allows users to personalize their news consumption by subscribing to specific categories and configuring notification preferences. The system supports both manual subscription management through Telegram commands and automated digest delivery.

**Flow:** Telegram → Handlers → Services (Subscriptions/Notifications) → Repositories → Supabase

### Architecture Components

- **Handlers**: `routes/subscriptions.py` - Telegram bot command handlers
- **Services**: `services/subscription_service.py`, `services/notification_service.py` - Business logic layer
- **Repositories**: `database/db_models.py` - Data access layer
- **Database**: Supabase/PostgreSQL with dedicated tables for users, subscriptions, and notifications

### Subscription Management Flow

```mermaid
flowchart TD
    TG[Telegram Bot] --> H[Handlers]
    H --> S1[SubscriptionService]
    H --> S2[NotificationService]
    S1 --> DB[(Supabase/Postgres)]
    S2 --> DB
    S2 -->|Cron| TG
    
    subgraph "Telegram Commands"
        C1[/subscribe category]
        C2[/unsubscribe category]
        C3[/my_subs]
        C4[/categories]
    end
    
    subgraph "Database Tables"
        T1[users]
        T2[subscriptions]
        T3[notifications]
    end
    
    C1 --> H
    C2 --> H
    C3 --> H
    C4 --> H
    
    S1 --> T1
    S1 --> T2
    S2 --> T1
    S2 --> T3
    
    style TG fill:#e3f2fd
    style H fill:#f3e5f5
    style S1 fill:#fce4ec
    style S2 fill:#fce4ec
    style DB fill:#ffebee
```

### Key Features

#### User Management
- Automatic user creation on first interaction
- Telegram ID mapping to internal user records
- User preferences (locale, username) storage

#### Subscription System
- Category-based subscriptions (crypto, economy, world, technology, politics)
- One subscription per category per user (UNIQUE constraint)
- Easy subscribe/unsubscribe via Telegram commands

#### Notification Preferences
- Multiple notification types: `digest`, `events`, `breaking`
- Frequency options: `daily`, `weekly`, `instant`
- Timezone-aware delivery (Europe/Warsaw)
- Per-user preferred delivery hours

#### Automated Digest Delivery
- Cron-based scheduling via `tools/send_daily_digests.py`
- Personalized content based on user subscriptions
- AI-powered digest generation
- Batch processing with error handling

### Database Schema

#### Users Table
```sql
CREATE TABLE users (
  id BIGSERIAL PRIMARY KEY,
  telegram_id BIGINT UNIQUE NOT NULL,
  username TEXT,
  locale TEXT DEFAULT 'ru',
  created_at TIMESTAMPTZ DEFAULT now(),
  updated_at TIMESTAMPTZ DEFAULT now()
);
```

#### Subscriptions Table
```sql
CREATE TABLE subscriptions (
  id BIGSERIAL PRIMARY KEY,
  user_id BIGINT REFERENCES users(id) ON DELETE CASCADE,
  category TEXT NOT NULL,
  created_at TIMESTAMPTZ DEFAULT now(),
  UNIQUE(user_id, category)
);
```

#### Notifications Table
```sql
CREATE TABLE notifications (
  id BIGSERIAL PRIMARY KEY,
  user_id BIGINT REFERENCES users(id) ON DELETE CASCADE,
  type TEXT NOT NULL CHECK (type IN ('digest','events','breaking')),
  frequency TEXT NOT NULL DEFAULT 'daily' CHECK (frequency IN ('daily','weekly','instant')),
  preferred_hour SMALLINT DEFAULT 9 CHECK (preferred_hour BETWEEN 0 AND 23),
  enabled BOOLEAN DEFAULT TRUE,
  created_at TIMESTAMPTZ DEFAULT now(),
  UNIQUE(user_id, type)
);
```

### Integration Points

- **Telegram Bot**: Command handlers for user interaction
- **Digest Service**: Generates personalized content based on subscriptions
- **Scheduler**: Cron jobs for automated delivery
- **AI Service**: Powers intelligent digest generation<|MERGE_RESOLUTION|>--- conflicted
+++ resolved
@@ -292,11 +292,7 @@
 - Database connection pooling
 - Caching strategies for frequently accessed data
 - Asynchronous processing for AI operations
-<<<<<<< HEAD
-- CDN for static assets
-=======
 - CDN for web assets
->>>>>>> 52baf854
 
 ## Subscriptions & Notifications
 
