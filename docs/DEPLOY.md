<<<<<<< HEAD
# 🚀 Deploy Guide

Инструкция по локальному запуску и деплою PulseAI.

---

## 📦 Подготовка окружения
=======
# 🚀 Деплой и запуск
>>>>>>> 596c37c5

1. Клонировать репозиторий:
<<<<<<< HEAD
```bash
git clone https://github.com/denius89/news_ai_bot.git
cd news_ai_bot
```

2. Создать виртуальное окружение:
```bash
python -m venv venv
source venv/bin/activate   # Linux/Mac
venv\Scripts\activate      # Windows
```

3. Установить зависимости:
```bash
pip install -r requirements.txt
```

4. Создать файл `.env` на основе примера:
```bash
cp .env.example .env
```
Заполнить `SUPABASE_URL`, `SUPABASE_KEY` (и при необходимости `OPENAI_API_KEY`, `DEEPL_API_KEY`).

---

## ▶️ Запуск сервисов

### Flask webapp
```bash
python webapp.py
```
Доступно по адресу: [http://localhost:5000](http://localhost:5000).

### ETL новостей (RSS)
```bash
python -m tools.fetch_and_store_news --limit 20
```

### Просмотр новостей в CLI
```bash
python -m tools.show_news --limit 10
```

---

## 🧪 Тестирование

Быстрые тесты (без интеграции):
```bash
pytest -m "not integration"
```

Интеграционные тесты (с БД и API):
```bash
pytest -m integration
```

---

## 📅 Парсер событий

Для запуска парсинга экономического календаря:
```bash
python -m tools.fetch_and_store_events
```
События сохраняются в таблицу `events` в Supabase и отображаются в UI (таблица и карточки).

---

## 🤖 Telegram bot

Для запуска Telegram-бота:
```bash
export TELEGRAM_BOT_TOKEN="your-bot-token"
python -m telegram_bot.bot
```

⚠️ Требуется наличие переменной окружения `TELEGRAM_BOT_TOKEN` в `.env`.
=======
   ```bash
   git clone https://github.com/denius89/news_ai_bot.git
   cd news_ai_bot
   ```

2. Создать виртуальное окружение и установить зависимости:
   ```bash
   python3 -m venv venv
   source venv/bin/activate   # для Linux/macOS
   venv\Scripts\activate      # для Windows

   pip install -r requirements.txt
   ```

3. Скопировать и заполнить переменные окружения:
   ```bash
   cp .env.example .env
   ```
   В `.env` нужно указать:
   - `SUPABASE_URL`
   - `SUPABASE_KEY`
   - `OPENAI_API_KEY`
   - `DEEPL_API_KEY`

4. Запустить webapp:
   ```bash
   python webapp.py
   ```
   или CLI:
   ```bash
   python main.py --source all --limit 10
   ```

---

## Деплой на Render (пример)
1. Создать новый **Web Service** на [Render](https://render.com).
2. Указать репозиторий GitHub (`news_ai_bot`).
3. В `Environment` добавить переменные:
   - `SUPABASE_URL`
   - `SUPABASE_KEY`
   - `OPENAI_API_KEY`
   - `DEEPL_API_KEY`
4. Build command:
   ```bash
   pip install -r requirements.txt
   ```
5. Start command:
   ```bash
   gunicorn webapp:app
   ```

---

## Запуск фоновых задач (ETL)
Для периодического парсинга новостей и событий можно использовать **CRON** или **Render Jobs**.

Пример (Linux CRON, каждые 30 минут):
```bash
*/30 * * * * cd /path/to/news_ai_bot && venv/bin/python tools/fetch_and_store_news.py
```

---

## Supabase setup
1. Создать проект в [Supabase](https://supabase.com).
2. В разделе **SQL editor** выполнить:
   ```sql
   -- Создание таблицы новостей
   create table if not exists news (
       uid text primary key,
       title text,
       content text,
       link text,
       published_at timestamptz,
       source text,
       category text,
       credibility numeric,
       importance numeric
   );

   -- Создание таблицы событий
   create table if not exists events (
       event_id text primary key,
       event_time timestamptz,
       country text,
       currency text,
       title text,
       importance int,
       fact text,
       forecast text,
       previous text,
       source text,
       country_code text,
       created_at timestamptz
   );
   ```
3. Скопировать `SUPABASE_URL` и `SUPABASE_KEY` в `.env`.

---

✅ Теперь у тебя есть рабочая инструкция для локального запуска и деплоя.
>>>>>>> 596c37c5
<|MERGE_RESOLUTION|>--- conflicted
+++ resolved
@@ -1,4 +1,3 @@
-<<<<<<< HEAD
 # 🚀 Deploy Guide
 
 Инструкция по локальному запуску и деплою PulseAI.
@@ -6,12 +5,10 @@
 ---
 
 ## 📦 Подготовка окружения
-=======
+
 # 🚀 Деплой и запуск
->>>>>>> 596c37c5
 
 1. Клонировать репозиторий:
-<<<<<<< HEAD
 ```bash
 git clone https://github.com/denius89/news_ai_bot.git
 cd news_ai_bot
@@ -90,7 +87,6 @@
 ```
 
 ⚠️ Требуется наличие переменной окружения `TELEGRAM_BOT_TOKEN` в `.env`.
-=======
    ```bash
    git clone https://github.com/denius89/news_ai_bot.git
    cd news_ai_bot
@@ -192,5 +188,4 @@
 
 ---
 
-✅ Теперь у тебя есть рабочая инструкция для локального запуска и деплоя.
->>>>>>> 596c37c5
+✅ Теперь у тебя есть рабочая инструкция для локального запуска и деплоя.